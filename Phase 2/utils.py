--- conflicted
+++ resolved
@@ -810,15 +810,11 @@
     top_img_str = ""
     if top_images is not None:
         top_img_str = f" (showing only top {top_images} image-weight pairs for each latent semantic)"
-<<<<<<< HEAD
-        print(
-=======
 
     feature_vectors = np.array(
         [np.array(img[feature_model]).flatten() for img in all_images]
     )
     print(
->>>>>>> 8ebf13d5
         "Applying {} on the {} space to get {} latent semantics{}...".format(
             dim_reduction_method, feature_model, k, top_img_str
         ))
